--- conflicted
+++ resolved
@@ -86,7 +86,7 @@
     ShuffleSplit(),
 ]
 
-
+# TODO: unsure if we should parametrize the whole test
 @pytest.mark.parametrize("cv", cv_regression_list)
 def test_score_cv(cv):
     df = pd.DataFrame()
@@ -111,8 +111,6 @@
 
     df["nan"] = np.nan
 
-<<<<<<< HEAD
-=======
     duplicate_column_names_df = pd.DataFrame()
     duplicate_column_names_df["x1"] = np.random.uniform(-2, 2, 10)
     duplicate_column_names_df["x2"] = np.random.uniform(-2, 2, 10)
@@ -134,18 +132,10 @@
     with pytest.raises(ValueError):
         pps.score(df, "x", "y_column_that_does_not_exist")
 
->>>>>>> e41011de
     with pytest.raises(Exception):
         # After dropping missing values, there are no valid rows left
         pps.score(df, "nan", "y")
 
-<<<<<<< HEAD
-    assert pps.score(df, "x", "y", "regression", cv=cv)["task"] == "regression"
-
-    assert pps.score(df, "x", "constant", cv=cv)["task"] == "predict_constant"
-    assert pps.score(df, "x", "x", cv=cv)["task"] == "predict_itself"
-    assert pps.score(df, "x", "id", cv=cv)["task"] == "predict_id"
-=======
     with pytest.raises(AttributeError):
         # the task argument is not supported any more
         pps.score(df, "x", "y", task="classification")
@@ -168,7 +158,6 @@
     assert pps.score(df, "x", "constant")["task"] == "predict_constant"
     assert pps.score(df, "x", "x")["task"] == "predict_itself"
     assert pps.score(df, "x", "id")["task"] == "predict_id"
->>>>>>> e41011de
 
     # check scores
     # feature is id
@@ -314,12 +303,4 @@
     assert isinstance(pps.matrix(df, output="dict"), dict)
 
     # matrix catches single score errors under the hood
-<<<<<<< HEAD
-    df["Age_datetime"] = pd.to_datetime(df["Age"], infer_datetime_format=True)
-    assert (
-        pps.matrix(df[["Survived", "Age_datetime"]], cv=cv)["Survived"]["Age_datetime"]
-        == 0
-    )
-=======
-    assert pps.matrix(df[["Survived", "Age_datetime"]])["Survived"]["Age_datetime"] == 0
->>>>>>> e41011de
+    assert pps.matrix(df[["Survived", "Age_datetime"]])["Survived"]["Age_datetime"] == 0