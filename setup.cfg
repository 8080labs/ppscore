--- conflicted
+++ resolved
@@ -1,11 +1,7 @@
 
 [metadata]
 name = ppscore
-<<<<<<< HEAD
-version = 1.1.1
-=======
 version = 1.2.0
->>>>>>> 3d570b55
 description = Python implementation of the Predictive Power Score (PPS)
 author = 8080 Labs, Florian Wetschoreck, Tobias Krabel
 author-email = info@8080labs.com
