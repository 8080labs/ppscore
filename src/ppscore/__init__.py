# -*- coding: utf-8 -*-
from pkg_resources import get_distribution, DistributionNotFound

try:
    # Change here if project is renamed and does not equal the package name
    dist_name = __name__
    __version__ = get_distribution(dist_name).version
except DistributionNotFound:  # pragma: no cover
    __version__ = "unknown"
finally:
    del get_distribution, DistributionNotFound


<<<<<<< HEAD
from ppscore.calculation import (
    score,
    matrix,
    CV_ITERATIONS,
    RANDOM_SEED,
    NUMERIC_AS_CATEGORIC_BREAKPOINT,
)
=======
from ppscore.calculation import score, predictors, matrix, CV_ITERATIONS, RANDOM_SEED
>>>>>>> e41011de
<|MERGE_RESOLUTION|>--- conflicted
+++ resolved
@@ -11,14 +11,4 @@
     del get_distribution, DistributionNotFound
 
 
-<<<<<<< HEAD
-from ppscore.calculation import (
-    score,
-    matrix,
-    CV_ITERATIONS,
-    RANDOM_SEED,
-    NUMERIC_AS_CATEGORIC_BREAKPOINT,
-)
-=======
-from ppscore.calculation import score, predictors, matrix, CV_ITERATIONS, RANDOM_SEED
->>>>>>> e41011de
+from ppscore.calculation import score, predictors, matrix, CV_ITERATIONS, RANDOM_SEED