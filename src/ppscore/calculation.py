from sklearn import tree
from sklearn import preprocessing
from sklearn.dummy import DummyRegressor, DummyClassifier
from sklearn.model_selection import cross_val_score
from sklearn.metrics import f1_score
from sklearn.compose import make_column_transformer, ColumnTransformer
import numpy as np
import pandas as pd
from pandas.api.types import (
    is_numeric_dtype,
    is_bool_dtype,
    is_object_dtype,
    is_categorical_dtype,
    is_string_dtype,
    is_datetime64_any_dtype,
    is_timedelta64_dtype,
)

# if the number is 4, then it is possible to detect patterns when there are at least 4 times the same observation. If the limit is increased, the minimum observations also increase. This is important, because this is the limit when sklearn will throw an error which will lead to a score of 0 if we catch it
from sklearn.pipeline import make_pipeline
from sklearn.preprocessing import OneHotEncoder

CV_ITERATIONS = 4

RANDOM_SEED = 587136


<<<<<<< HEAD

def _calculate_model_cv_score_(df, target, feature, metric, model, cv, **kwargs):
=======
def _calculate_model_cv_score_(df, target, feature, task, **kwargs):
>>>>>>> e41011de
    "Calculates the mean model score based on cross-validation"
    # Sources about the used methods:
    # https://scikit-learn.org/stable/modules/tree.html
    # https://scikit-learn.org/stable/modules/cross_validation.html
    # https://scikit-learn.org/stable/modules/generated/sklearn.model_selection.cross_val_score.html
<<<<<<< HEAD

    # preprocess target
    # TODO: this has a risk of leaking information if a target encoder were to be used, or misleading a
    # TODO: tree if some classes are not observed in some training folds
    # TODO: we need to make pre-processing a part of CV pipeline

    if df[target].dtype == object:
        le = preprocessing.LabelEncoder()
        df[target] = le.fit_transform(df[target])
=======
    metric = task["metric_key"]
    model = task["model"]
    # shuffle the rows - this is important for crossvalidation
    # because the crossvalidation just takes the first n lines
    # if there is a strong pattern in the rows eg 0,0,0,0,1,1,1,1
    # then this will lead to problems because the first cv sees mostly 0 and the later 1
    # this approach might be wrong for timeseries because it might leak information
    df = df.sample(frac=1, random_state=RANDOM_SEED, replace=False)

    # preprocess target
    if task["type"] == "classification":
        label_encoder = preprocessing.LabelEncoder()
        df[target] = label_encoder.fit_transform(df[target])
>>>>>>> e41011de
        target_series = df[target]
    else:
        target_series = df[target]

    # preprocess feature
<<<<<<< HEAD
    preprocess = None
    if df[feature].dtype == object:
        # Dealing with categorical feature here here:
        preprocess = ColumnTransformer(
            transformers=[("ct", OneHotEncoder(), [feature])]
        )

    # reshaping needed because there is only 1 feature: coerce to DataFrame
    feature_df = df[feature].to_frame()

    if preprocess is None:
        pipeline_model = model
    else:
        pipeline_model = make_pipeline(preprocess, model)
=======
    if _dtype_represents_categories(df[feature]):
        one_hot_encoder = preprocessing.OneHotEncoder()
        array = df[feature].__array__()
        sparse_matrix = one_hot_encoder.fit_transform(array.reshape(-1, 1))
        feature_input = sparse_matrix
    else:
        # reshaping needed because there is only 1 feature
        feature_input = df[feature].values.reshape(-1, 1)
>>>>>>> e41011de

    # Pull the groups out if passed
    groups = kwargs.get("groups", None)

    # Run crossvalidation with the CV specified
    # Crossvalidation is stratifiedKFold for classification, KFold for regression
    # CV on one core (n_job=1; default) has shown to be fastest
    scores = cross_val_score(
<<<<<<< HEAD
        pipeline_model, feature_df, target_series, cv=cv, scoring=metric, groups=groups
=======
        model, feature_input, target_series, cv=CV_ITERATIONS, scoring=metric
>>>>>>> e41011de
    )

    return scores.mean()


def _normalized_mae_score(model_mae, naive_mae):
    """Normalizes the model MAE score, given the baseline score"""
    # # Value range of MAE is [0, infinity), 0 is best
    # 10, 5 ==> 0 because worse than naive
    # 10, 20 ==> 0.5
    # 5, 20 ==> 0.75 = 1 - (mae/base_mae)
    if model_mae > naive_mae:
        return 0
    else:
        return 1 - (model_mae / naive_mae)


def _mae_normalizer(df, y, model_score, cv, **kwargs):
    """
    In case of MAE, calculates the baseline score for y and derives the PPS.

    """
    df["naive"] = df[y].median()
    # Re-write baseline score using DummyRegressor with median strategy
    baseline_regr = DummyRegressor(strategy="median")
    groups = kwargs.get("groups", None)
    baseline_scores_cv = cross_val_score(
        baseline_regr,
        df,
        df[y],
        cv=cv,
        scoring="neg_mean_absolute_error",
        groups=groups,
    )
    baseline_score = np.mean(np.abs(baseline_scores_cv))

    ppscore = _normalized_mae_score(abs(model_score), baseline_score)
    return ppscore, baseline_score


def _normalized_f1_score(model_f1, baseline_f1):
    """Normalizes the model F1 score, given the baseline score"""
    # # F1 ranges from 0 to 1
    # # 1 is best
    # 0.5, 0.7 ==> 0 because model is worse than naive baseline
    # 0.75, 0.5 ==> 0.5
    #
    if model_f1 < baseline_f1:
        return 0
    else:
        scale_range = 1.0 - baseline_f1  # eg 0.3
        f1_diff = model_f1 - baseline_f1  # eg 0.1
        return f1_diff / scale_range  # 0.1/0.3 = 0.33


<<<<<<< HEAD
def _f1_normalizer(df, y, model_score, cv, **kwargs):
    """In case of F1, calculates the baseline score for y and derives the PPS."""
    baseline_clf = DummyClassifier(strategy="stratified")
    groups = kwargs.get("groups", None)
    baseline_scores_cv = cross_val_score(
        baseline_clf, df, df[y], cv=cv, scoring="f1_weighted", groups=groups
    )
    baseline_score = baseline_scores_cv.mean()
=======
def _f1_normalizer(df, y, model_score):
    "In case of F1, calculates the baseline score for y and derives the PPS."
    label_encoder = preprocessing.LabelEncoder()
    df["truth"] = label_encoder.fit_transform(df[y])
    df["most_common_value"] = df["truth"].value_counts().index[0]
    random = df["truth"].sample(frac=1)

    baseline_score = max(
        f1_score(df["truth"], df["most_common_value"], average="weighted"),
        f1_score(df["truth"], random, average="weighted"),
    )

>>>>>>> e41011de
    ppscore = _normalized_f1_score(model_score, baseline_score)
    return ppscore, baseline_score


TASKS = {
    "regression": {
        "type": "regression",
        "metric_name": "mean absolute error",
        "metric_key": "neg_mean_absolute_error",
        "model": tree.DecisionTreeRegressor(),
        "score_normalizer": _mae_normalizer,
    },
    "classification": {
        "type": "classification",
        "metric_name": "weighted F1",
        "metric_key": "f1_weighted",
        "model": tree.DecisionTreeClassifier(),
        "score_normalizer": _f1_normalizer,
    },
    "predict_itself": {
        "type": "predict_itself",
        "metric_name": None,
        "metric_key": None,
        "model": None,
        "score_normalizer": None,
    },
    "predict_constant": {
        "type": "predict_constant",
        "metric_name": None,
        "metric_key": None,
        "model": None,
        "score_normalizer": None,
    },
    "predict_id": {
        "type": "predict_id",
        "metric_name": None,
        "metric_key": None,
        "model": None,
        "score_normalizer": None,
    },
}


def _dtype_represents_categories(series) -> bool:
    "Determines if the dtype of the series represents categorical values"
    return (
        is_bool_dtype(series)
        or is_object_dtype(series)
        or is_string_dtype(series)
        or is_categorical_dtype(series)
    )


def _infer_task(df, x, y):
    """Returns str with the name of the inferred task based on the columns x and y"""
    if x == y:
        return "predict_itself"

    category_count = df[y].value_counts().count()
    if category_count == 1:
        # it is helpful to separate this case in order to save unnecessary calculation time
        return "predict_constant"
    if _dtype_represents_categories(df[y]) and (category_count == len(df[y])):
        # it is important to separate this case in order to save unnecessary calculation time
        return "predict_id"

    if _dtype_represents_categories(df[y]):
        return "classification"
    if is_numeric_dtype(df[y]):
        # this check needs to be after is_bool_dtype (which is part of _dtype_represents_categories) because bool is considered numeric by pandas
        return "regression"

    if is_datetime64_any_dtype(df[y]) or is_timedelta64_dtype(df[y]):
        raise TypeError(
            f"The target column {y} has the dtype {df[y].dtype} which is not supported. A possible solution might be to convert {y} to a string column"
        )

    raise Exception(
        f"Could not infer a valid task based on the target {y}. The dtype {df[y].dtype} is not yet supported"
    )  # pragma: no cover


def _feature_is_id(df, x):
    """Returns Boolean if the feature column x is an ID"""
    if not (is_string_dtype(df[x]) or is_categorical_dtype(df[x])):
        return False

    category_count = df[x].value_counts().count()
    return category_count == len(df[x])


def _maybe_sample(df, sample):
    """
    Maybe samples the rows of the given df to have at most ``sample`` rows
    If sample is ``None`` or falsy, there will be no sampling.
    If the df has fewer rows than the sample, there will be no sampling.

    Parameters
    ----------
    df : pandas.DataFrame
        Dataframe that might be sampled
    sample : int or ``None``
        Number of rows to be sampled

    Returns
    -------
    pandas.DataFrame
        DataFrame after potential sampling
    """
    if sample and len(df) > sample:
        # this is a problem if x or y have more than sample=5000 categories
        # TODO: dont sample when the problem occurs and show warning
        df = df.sample(sample, random_state=RANDOM_SEED, replace=False)
    return df


def score(df, x, y, task=None, sample=5000, cv=None, **kwargs):
    """
    Calculate the Predictive Power Score (PPS) for "x predicts y"
    The score always ranges from 0 to 1 and is data-type agnostic.

    A score of 0 means that the column x cannot predict the column y better than a naive baseline model.
    A score of 1 means that the column x can perfectly predict the column y given the model.
    A score between 0 and 1 states the ratio of how much potential predictive power the model achieved compared to the baseline model.

    Parameters
    ----------
    df : pandas.DataFrame
        Dataframe that contains the columns x and y
    x : str
        Name of the column x which acts as the feature
    y : str
        Name of the column y which acts as the target
    sample : int or ``None``
        Number of rows for sampling. The sampling decreases the calculation time of the PPS.
        If ``None`` there will be no sampling.
    cv: iterable or sklearn-compatible cv object
        Crossvalidation strategy to be used. if `None`, cv defaults to:
         stratifiedKFold for classification, KFold for regression


    Returns
    -------
    Dict
        A dict that contains multiple fields about the resulting PPS.
        The dict enables introspection into the calculations that have been performed under the hood
    """

<<<<<<< HEAD
    if cv is None:
        # Did not pass any CV - fallback to defaults:
        # Crossvalidation is stratifiedKFold for classification, KFold for regression
        cv = CV_ITERATIONS

    if isinstance(cv, int):
        # We either passed an integer for CV, or None and got cv set to an integer value of CV_ITERATIONS above
        # Shuffle data to imitate KFold(shuffle=True)
        df = df.sample(frac=1, random_state=RANDOM_SEED, replace=False)
=======
    if not isinstance(df, pd.DataFrame):
        raise TypeError(
            f"The 'df' argument should be a pandas.DataFrame but you passed a {type(df)}\nPlease convert your input to a pandas.DataFrame"
        )
    if not x in df.columns:
        raise ValueError(
            f"The 'x' argument should be the name of a dataframe column but the name that you passed ({x}) is not a column in the given dataframe.\nPlease review the column name or your dataframe"
        )
    if len(df[[x]].columns) >= 2:
        raise AssertionError(
            f"The dataframe has {len(df[[x]].columns)} columns with the same column name {x}\nPlease adjust the dataframe and make sure that only 1 column has the name {x}"
        )
    if not y in df.columns:
        raise ValueError(
            f"The 'y' argument should be the name of a dataframe column but the name that you passed ({y}) is not a column in the given dataframe.\nPlease review the column name or your dataframe"
        )
    if len(df[[y]].columns) >= 2:
        raise AssertionError(
            f"The dataframe has {len(df[[y]].columns)} columns with the same column name {y}\nPlease adjust the dataframe and make sure that only 1 column has the name {y}"
        )
    if task is not None:
        raise AttributeError(
            "The attribute 'task' is no longer supported because it led to confusion and inconsistencies.\nThe task of the model is now determined based on the data types of the columns. If you want to change the task please adjust the data type of the column.\nFor more details, please refer to the README"
        )
>>>>>>> e41011de

    if x == y:
        task_name = "predict_itself"
    else:
        # TODO: log.warning when values have been dropped
        df = df[[x, y]].dropna()
        if len(df) == 0:
            raise Exception(
                "After dropping missing values, there are no valid rows left"
            )
        df = _maybe_sample(df, sample)

        if task is None:
            task_name = _infer_task(df, x, y)
        else:
            task_name = task

    task = TASKS[task_name]

    if task_name in ["predict_constant", "predict_itself"]:
        model_score = 1
        ppscore = 1
        baseline_score = 1
    elif task_name == "predict_id":  # target is id
        model_score = 0
        ppscore = 0
        baseline_score = 0
    elif _feature_is_id(df, x):
        model_score = 0
        ppscore = 0
        baseline_score = 0
    else:
<<<<<<< HEAD
        model_score = _calculate_model_cv_score_(
            df,
            target=y,
            feature=x,
            metric=task["metric_key"],
            model=task["model"],
            cv=cv,
            **kwargs,
        )
        ppscore, baseline_score = task["score_normalizer"](
            df, y, model_score, cv, **kwargs
        )
=======

        model_score = _calculate_model_cv_score_(df, target=y, feature=x, task=task)
        ppscore, baseline_score = task["score_normalizer"](df, y, model_score)
>>>>>>> e41011de

    return {
        "x": x,
        "y": y,
        "task": task_name,
        "ppscore": ppscore,
        "metric": task["metric_name"],
        "baseline_score": baseline_score,
        "model_score": abs(model_score),  # sklearn returns negative mae
        "model": task["model"],
    }


def predictors(df, y, output="df", sorted=True, **kwargs):
    """
    Calculate the Predictive Power Score (PPS) of all the features in the dataframe
    against a target column

    Parameters
    ----------
    df : pandas.DataFrame
        The dataframe that contains the data
    y : str
        Name of the column y which acts as the target
    output: str - potential values: "df", "list"
        Control the type of the output. Either return a df or a dict with all the
        PPS dicts arranged by the feature columns in df
    sorted: bool
        Whether or not to sort the output dataframe/list
    kwargs:
        Other key-word arguments that shall be forwarded to the pps.score method

    Returns
    -------
    pandas.DataFrame or list of Dict
        Either returns a df or a list of all the PPS dicts. This can be influenced
        by the output argument
    """
    if not isinstance(df, pd.DataFrame):
        raise TypeError(
            f"The 'df' argument should be a pandas.DataFrame but you passed a {type(df)}\nPlease convert your input to a pandas.DataFrame"
        )
    if not y in df.columns:
        raise ValueError(
            f"The 'y' argument should be the name of a dataframe column but the name that you passed ({y}) is not a column in the given dataframe.\nPlease review the column name or your dataframe"
        )
    if len(df[[y]].columns) >= 2:
        raise AssertionError(
            f"The dataframe has {len(df[[y]].columns)} columns with the same column name {y}\nPlease adjust the dataframe and make sure that only 1 column has the name {y}"
        )
    if not output in ["df", "list"]:
        raise ValueError(
            f"""The 'output' argument should be one of ["df", "list"] but you passed: {output}\nPlease adjust your input to one of the valid values"""
        )
    if not sorted in [True, False]:
        raise ValueError(
            f"""The 'sorted' argument should be one of [True, False] but you passed: {sorted}\nPlease adjust your input to one of the valid values"""
        )

    scores = [score(df, column, y, **kwargs) for column in df if column != y]

    if sorted:
        scores.sort(key=lambda item: item["ppscore"], reverse=True)

    if output == "df":
        df_columns = [
            "x",
            "ppscore",
            "y",
            "task",
            "metric",
            "baseline_score",
            "model_score",
        ]
        data = {column: [score[column] for score in scores] for column in df_columns}
        scores = pd.DataFrame.from_dict(data)

    return scores


def matrix(df, output="df", **kwargs):
    """
    Calculate the Predictive Power Score (PPS) matrix for all columns in the dataframe

    Parameters
    ----------
    df : pandas.DataFrame
        The dataframe that contains the data
    output: str - potential values: "df", "dict"
        Control the type of the output. Either return a df or a dict with all the PPS dicts arranged by the target column
    kwargs:
        Other key-word arguments that shall be forwarded to the pps.score method

    Returns
    -------
    pandas.DataFrame or Dict
        Either returns a df or a dict with all the PPS dicts arranged by the target column. This can be influenced by the output argument
    """
    if not isinstance(df, pd.DataFrame):
        raise TypeError(
            f"The 'df' argument should be a pandas.DataFrame but you passed a {type(df)}\nPlease convert your input to a pandas.DataFrame"
        )
    if not output in ["df", "dict"]:
        raise ValueError(
            f"""The 'output' argument should be one of ["df", "dict"] but you passed: {output}\nPlease adjust your input to one of the valid values"""
        )
    data = {}
    columns = list(df.columns)

    for target in columns:
        scores = []
        for feature in columns:
            # single_score = score(df, x=feature, y=target)["ppscore"]
            try:
                single_score = score(df, x=feature, y=target, **kwargs)["ppscore"]
            except:
                # TODO: log error
                single_score = 0
            scores.append(single_score)
        data[target] = scores

    if output == "df":
        matrix = pd.DataFrame.from_dict(data, orient="index")
        matrix.columns = columns
        return matrix
    elif output == "dict":
        return data<|MERGE_RESOLUTION|>--- conflicted
+++ resolved
@@ -25,28 +25,14 @@
 RANDOM_SEED = 587136
 
 
-<<<<<<< HEAD
-
-def _calculate_model_cv_score_(df, target, feature, metric, model, cv, **kwargs):
-=======
+# def _calculate_model_cv_score_(df, target, feature, metric, model, cv, **kwargs):
 def _calculate_model_cv_score_(df, target, feature, task, **kwargs):
->>>>>>> e41011de
     "Calculates the mean model score based on cross-validation"
     # Sources about the used methods:
     # https://scikit-learn.org/stable/modules/tree.html
     # https://scikit-learn.org/stable/modules/cross_validation.html
     # https://scikit-learn.org/stable/modules/generated/sklearn.model_selection.cross_val_score.html
-<<<<<<< HEAD
-
-    # preprocess target
-    # TODO: this has a risk of leaking information if a target encoder were to be used, or misleading a
-    # TODO: tree if some classes are not observed in some training folds
-    # TODO: we need to make pre-processing a part of CV pipeline
-
-    if df[target].dtype == object:
-        le = preprocessing.LabelEncoder()
-        df[target] = le.fit_transform(df[target])
-=======
+
     metric = task["metric_key"]
     model = task["model"]
     # shuffle the rows - this is important for crossvalidation
@@ -57,16 +43,16 @@
     df = df.sample(frac=1, random_state=RANDOM_SEED, replace=False)
 
     # preprocess target
+    # TODO: this has a risk of leaking information if a target encoder were to be used, or misleading a
+    # TODO: tree if some classes are not observed in some training folds
+    # TODO: we need to make pre-processing a part of CV pipeline
     if task["type"] == "classification":
         label_encoder = preprocessing.LabelEncoder()
         df[target] = label_encoder.fit_transform(df[target])
->>>>>>> e41011de
-        target_series = df[target]
     else:
         target_series = df[target]
 
     # preprocess feature
-<<<<<<< HEAD
     preprocess = None
     if df[feature].dtype == object:
         # Dealing with categorical feature here here:
@@ -81,16 +67,16 @@
         pipeline_model = model
     else:
         pipeline_model = make_pipeline(preprocess, model)
-=======
-    if _dtype_represents_categories(df[feature]):
-        one_hot_encoder = preprocessing.OneHotEncoder()
-        array = df[feature].__array__()
-        sparse_matrix = one_hot_encoder.fit_transform(array.reshape(-1, 1))
-        feature_input = sparse_matrix
-    else:
-        # reshaping needed because there is only 1 feature
-        feature_input = df[feature].values.reshape(-1, 1)
->>>>>>> e41011de
+
+    # # IMPORTANT: changes on master TODO: decide what to do with them
+    # if _dtype_represents_categories(df[feature]):
+    #     one_hot_encoder = preprocessing.OneHotEncoder()
+    #     array = df[feature].__array__()
+    #     sparse_matrix = one_hot_encoder.fit_transform(array.reshape(-1, 1))
+    #     feature_input = sparse_matrix
+    # else:
+    #     # reshaping needed because there is only 1 feature
+    #     feature_input = df[feature].values.reshape(-1, 1)
 
     # Pull the groups out if passed
     groups = kwargs.get("groups", None)
@@ -99,11 +85,7 @@
     # Crossvalidation is stratifiedKFold for classification, KFold for regression
     # CV on one core (n_job=1; default) has shown to be fastest
     scores = cross_val_score(
-<<<<<<< HEAD
         pipeline_model, feature_df, target_series, cv=cv, scoring=metric, groups=groups
-=======
-        model, feature_input, target_series, cv=CV_ITERATIONS, scoring=metric
->>>>>>> e41011de
     )
 
     return scores.mean()
@@ -159,7 +141,7 @@
         return f1_diff / scale_range  # 0.1/0.3 = 0.33
 
 
-<<<<<<< HEAD
+
 def _f1_normalizer(df, y, model_score, cv, **kwargs):
     """In case of F1, calculates the baseline score for y and derives the PPS."""
     baseline_clf = DummyClassifier(strategy="stratified")
@@ -168,22 +150,23 @@
         baseline_clf, df, df[y], cv=cv, scoring="f1_weighted", groups=groups
     )
     baseline_score = baseline_scores_cv.mean()
-=======
-def _f1_normalizer(df, y, model_score):
-    "In case of F1, calculates the baseline score for y and derives the PPS."
-    label_encoder = preprocessing.LabelEncoder()
-    df["truth"] = label_encoder.fit_transform(df[y])
-    df["most_common_value"] = df["truth"].value_counts().index[0]
-    random = df["truth"].sample(frac=1)
-
-    baseline_score = max(
-        f1_score(df["truth"], df["most_common_value"], average="weighted"),
-        f1_score(df["truth"], random, average="weighted"),
-    )
-
->>>>>>> e41011de
     ppscore = _normalized_f1_score(model_score, baseline_score)
     return ppscore, baseline_score
+
+# # TODO: code from master
+# def _f1_normalizer(df, y, model_score):
+#     "In case of F1, calculates the baseline score for y and derives the PPS."
+#     label_encoder = preprocessing.LabelEncoder()
+#     df["truth"] = label_encoder.fit_transform(df[y])
+#     df["most_common_value"] = df["truth"].value_counts().index[0]
+#     random = df["truth"].sample(frac=1)
+
+#     baseline_score = max(
+#         f1_score(df["truth"], df["most_common_value"], average="weighted"),
+#         f1_score(df["truth"], random, average="weighted"),
+#     )
+#     ppscore = _normalized_f1_score(model_score, baseline_score)
+#     return ppscore, baseline_score
 
 
 TASKS = {
@@ -330,7 +313,6 @@
         The dict enables introspection into the calculations that have been performed under the hood
     """
 
-<<<<<<< HEAD
     if cv is None:
         # Did not pass any CV - fallback to defaults:
         # Crossvalidation is stratifiedKFold for classification, KFold for regression
@@ -340,7 +322,7 @@
         # We either passed an integer for CV, or None and got cv set to an integer value of CV_ITERATIONS above
         # Shuffle data to imitate KFold(shuffle=True)
         df = df.sample(frac=1, random_state=RANDOM_SEED, replace=False)
-=======
+
     if not isinstance(df, pd.DataFrame):
         raise TypeError(
             f"The 'df' argument should be a pandas.DataFrame but you passed a {type(df)}\nPlease convert your input to a pandas.DataFrame"
@@ -365,7 +347,6 @@
         raise AttributeError(
             "The attribute 'task' is no longer supported because it led to confusion and inconsistencies.\nThe task of the model is now determined based on the data types of the columns. If you want to change the task please adjust the data type of the column.\nFor more details, please refer to the README"
         )
->>>>>>> e41011de
 
     if x == y:
         task_name = "predict_itself"
@@ -398,24 +379,17 @@
         ppscore = 0
         baseline_score = 0
     else:
-<<<<<<< HEAD
         model_score = _calculate_model_cv_score_(
             df,
             target=y,
             feature=x,
-            metric=task["metric_key"],
-            model=task["model"],
+            task=task,
             cv=cv,
             **kwargs,
         )
         ppscore, baseline_score = task["score_normalizer"](
-            df, y, model_score, cv, **kwargs
-        )
-=======
-
-        model_score = _calculate_model_cv_score_(df, target=y, feature=x, task=task)
-        ppscore, baseline_score = task["score_normalizer"](df, y, model_score)
->>>>>>> e41011de
+            df, y, model_score, cv, **kwargs  # TODO: kwargs needed?
+        )
 
     return {
         "x": x,
